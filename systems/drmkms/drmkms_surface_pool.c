--- conflicted
+++ resolved
@@ -29,13 +29,7 @@
 */
 
 
-<<<<<<< HEAD
 //#define DIRECT_ENABLE_DEBUG
-=======
-
-
-#define DIRECT_ENABLE_DEBUG
->>>>>>> 9248943a
 
 #include <config.h>
 
